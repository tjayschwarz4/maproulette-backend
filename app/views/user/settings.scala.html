--- conflicted
+++ resolved
@@ -41,11 +41,8 @@
                 ("en-US (US English)", "en-US"),
                 ("af (Afrikaans)", "af"),
                 ("de (Deutsch)", "de"),
-<<<<<<< HEAD
+                ("fr (Français)", "fr"),
                 ("es (Spanish)", "es")
-=======
-                ("fr (Français)", "fr")
->>>>>>> 39309f1f
             ),
             isMultiple = false,
             help = messages("user.profile.settings.locale.help"),
