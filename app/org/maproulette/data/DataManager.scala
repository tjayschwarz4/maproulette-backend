--- conflicted
+++ resolved
@@ -434,11 +434,7 @@
     this.db.withConnection { implicit c =>
       val challengeFilter = challengeId match {
         case Some(id) if id != -1 => s"AND id = $id"
-<<<<<<< HEAD
         case _ => getLongListFilter(projectList, "c.parent_id")
-=======
-        case _ => buildProjectSearch(projectList, "c.parent_id", "c.id")
->>>>>>> d81ceb29
       }
       val query =
         s"""SELECT COUNT(*) AS total FROM challenges c
@@ -522,11 +518,7 @@
       } yield ChallengeActivity(seriesDate, status, Task.getStatusName(status).getOrElse("Unknown"), count)
       val challengeProjectFilter = challengeId match {
         case Some(id) => s"AND challenge_id = $id"
-<<<<<<< HEAD
         case None => buildProjectSearch(projectList, "project_id", "c.id")
-=======
-        case None => buildProjectSearch(projectList, "project_id", "challenge_id")
->>>>>>> d81ceb29
       }
       val dates = this.getDates(start, end)
       SQL"""
@@ -673,18 +665,7 @@
       // Let's determine all the challenges that are in these projects
       // to make our query faster.
       if (projectList != None) {
-<<<<<<< HEAD
         challengeList = findRelevantChallenges(projectList)
-=======
-        implicit val conjunction = Some(WHERE())
-        val projectChallengeQuery =
-          s"""SELECT id FROM challenges
-           ${getLongListFilter(projectFilter, "parent_id")} OR id IN
-            (SELECT challenge_id FROM virtual_project_challenges vp
-             ${getLongListFilter(projectFilter, "vp.project_id")})
-           """
-        challengeList = Some(SQL(projectChallengeQuery).as(long("id").*))
->>>>>>> d81ceb29
         projectList = None
       }
 
@@ -694,11 +675,7 @@
         avatarURL <- str("users.avatar_url")
         score <- int("score")
         rank <- int("row_number")
-<<<<<<< HEAD
       } yield LeaderboardUser(userId, name, avatarURL, score, rank, new DateTime(),
-=======
-      } yield LeaderboardUser(userId, name, avatarURL, score, rank,
->>>>>>> d81ceb29
         this.getUserTopChallenges(userId, projectList,
           challengeList, countryCodeFilter,
           monthDuration, start, end, onlyEnabled))
