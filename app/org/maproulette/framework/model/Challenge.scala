--- conflicted
+++ resolved
@@ -132,11 +132,8 @@
     limitTags: Boolean = false,       // If true, only preferred tags should be used
     limitReviewTags: Boolean = false, // If true, only preferred review tags should be used
     taskStyles: Option[String] = None,
-<<<<<<< HEAD
     taskBundleIdProperty: Option[String] = None,
-=======
     isArchived: Boolean = false,
->>>>>>> 76f5dfef
     presets: Option[List[String]] = None,
 ) extends DefaultWrites
 
